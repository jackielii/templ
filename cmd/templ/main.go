--- conflicted
+++ resolved
@@ -131,45 +131,6 @@
 }
 
 func generateCmd(stdout, stderr io.Writer, args []string) (code int) {
-<<<<<<< HEAD
-	cmd := flag.NewFlagSet("generate", flag.ExitOnError)
-	fileNameFlag := cmd.String("f", "", "")
-	pathFlag := cmd.String("path", ".", "")
-	toStdoutFlag := cmd.Bool("stdout", false, "")
-	sourceMapVisualisationsFlag := cmd.Bool("source-map-visualisations", false, "")
-	includeVersionFlag := cmd.Bool("include-version", true, "")
-	includeTimestampFlag := cmd.Bool("include-timestamp", false, "")
-	watchFlag := cmd.Bool("watch", false, "")
-	watchPatternFlag := cmd.String("watch-pattern", "(.+\\.go$)|(.+\\.templ$)", "")
-	openBrowserFlag := cmd.Bool("open-browser", true, "")
-	cmdFlag := cmd.String("cmd", "", "")
-	proxyFlag := cmd.String("proxy", "", "")
-	proxyPortFlag := cmd.Int("proxyport", 7331, "")
-	proxyBindFlag := cmd.String("proxybind", "127.0.0.1", "")
-	notifyProxyFlag := cmd.Bool("notify-proxy", false, "")
-	workerCountFlag := cmd.Int("w", runtime.NumCPU(), "")
-	pprofPortFlag := cmd.Int("pprof", 0, "")
-	keepOrphanedFilesFlag := cmd.Bool("keep-orphaned-files", false, "")
-	verboseFlag := cmd.Bool("v", false, "")
-	logLevelFlag := cmd.String("log-level", "info", "")
-	lazyFlag := cmd.Bool("lazy", false, "")
-	helpFlag := cmd.Bool("help", false, "")
-	// CPU profiling flag (handled in main, but needs to be declared to avoid error)
-	_ = cmd.String("cpuprofile", "", "")
-	err := cmd.Parse(args)
-	if err != nil {
-		_, _ = fmt.Fprint(stderr, generateUsageText)
-		return 64 // EX_USAGE
-	}
-	if *helpFlag {
-		_, _ = fmt.Fprint(stdout, generateUsageText)
-		return
-	}
-
-	log := newLogger(*logLevelFlag, *verboseFlag, stderr)
-
-=======
->>>>>>> 73832bd2
 	ctx, cancel := context.WithCancel(context.Background())
 	signalChan := make(chan os.Signal, 1)
 	signal.Notify(signalChan, os.Interrupt, syscall.SIGTERM)
@@ -179,7 +140,7 @@
 		cancel()
 	}()
 
-	err := generatecmd.Run(ctx, stdout, stderr, args)
+	err = generatecmd.Run(ctx, stdout, stderr, args)
 	if err != nil {
 		_, _ = color.New(color.FgRed).Fprint(stderr, "(✗) ")
 		_, _ = fmt.Fprintln(stderr, "Command failed: "+err.Error())
