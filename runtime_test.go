package templ_test

import (
	"bytes"
	"context"
	"errors"
	"fmt"
	"html/template"
	"io"
	"net/http"
	"net/http/httptest"
	"strings"
	"testing"

	"github.com/a-h/templ"
	"github.com/google/go-cmp/cmp"
)

func TestCSSID(t *testing.T) {
	t.Run("minimum hash suffix length is 8", func(t *testing.T) {
		// See issue #978.
		name := "classA"
		css := "background-color:white;"
		actual := len(templ.CSSID(name, css))
		expected := len(name) + 1 + 8
		if expected != actual {
			t.Errorf("expected length %d, got %d", expected, actual)
		}
	})
	t.Run("known hash collisions are avoided", func(t *testing.T) {
		name := "classA"
		// Note that the first 4 characters of the hash are the same.
		css1 := "grid-column:1;grid-row:1;"  // After hash: f781266f
		css2 := "grid-column:13;grid-row:6;" // After hash: f781f18b
		id1 := templ.CSSID(name, css1)
		id2 := templ.CSSID(name, css2)
		if id1 == id2 {
			t.Errorf("hash collision: %s == %s", id1, id2)
		}
	})
}

func TestCSSHandler(t *testing.T) {
	tests := []struct {
		name             string
		input            []templ.CSSClass
		expectedMIMEType string
		expectedBody     string
	}{
		{
			name:             "no classes",
			input:            nil,
			expectedMIMEType: "text/css",
			expectedBody:     "",
		},
		{
			name:             "classes are rendered",
			input:            []templ.CSSClass{templ.ComponentCSSClass{ID: "className", Class: templ.SafeCSS(".className{background-color:white;}")}},
			expectedMIMEType: "text/css",
			expectedBody:     ".className{background-color:white;}",
		},
		{
			name: "classes are rendered",
			input: []templ.CSSClass{
				templ.ComponentCSSClass{ID: "classA", Class: templ.SafeCSS(".classA{background-color:white;}")},
				templ.ComponentCSSClass{ID: "classB", Class: templ.SafeCSS(".classB{background-color:green;}")},
			},
			expectedMIMEType: "text/css",
			expectedBody:     ".classA{background-color:white;}.classB{background-color:green;}",
		},
	}
	for _, tt := range tests {
		tt := tt
		t.Run(tt.name, func(t *testing.T) {
			w := httptest.NewRecorder()
			h := templ.NewCSSHandler(tt.input...)
			h.ServeHTTP(w, &http.Request{})
			if diff := cmp.Diff(tt.expectedMIMEType, w.Header().Get("Content-Type")); diff != "" {
				t.Error(diff)
			}
			if diff := cmp.Diff(tt.expectedBody, w.Body.String()); diff != "" {
				t.Error(diff)
			}
		})
	}
}

func TestCSSMiddleware(t *testing.T) {
	pageHandler := http.HandlerFunc(func(w http.ResponseWriter, r *http.Request) {
		if _, err := io.WriteString(w, "Hello, World!"); err != nil {
			t.Fatalf("failed to write string: %v", err)
		}
	})
	c1 := templ.ComponentCSSClass{
		ID:    "c1",
		Class: ".c1{color:red}",
	}
	c2 := templ.ComponentCSSClass{
		ID:    "c2",
		Class: ".c2{color:blue}",
	}

	tests := []struct {
		name             string
		input            *http.Request
		handler          http.Handler
		expectedMIMEType string
		expectedBody     string
	}{
		{
			name:             "accessing /style/templ.css renders CSS, even if it's empty",
			input:            httptest.NewRequest("GET", "/styles/templ.css", nil),
			handler:          templ.NewCSSMiddleware(pageHandler),
			expectedMIMEType: "text/css",
			expectedBody:     "",
		},
		{
			name:             "accessing /style/templ.css renders CSS that includes the classes",
			input:            httptest.NewRequest("GET", "/styles/templ.css", nil),
			handler:          templ.NewCSSMiddleware(pageHandler, c1, c2),
			expectedMIMEType: "text/css",
			expectedBody:     ".c1{color:red}.c2{color:blue}",
		},
		{
			name:             "the pageHandler is rendered",
			input:            httptest.NewRequest("GET", "/index.html", nil),
			handler:          templ.NewCSSMiddleware(pageHandler, c1, c2),
			expectedMIMEType: "text/plain; charset=utf-8",
			expectedBody:     "Hello, World!",
		},
	}
	for _, tt := range tests {
		tt := tt
		t.Run(tt.name, func(t *testing.T) {
			w := httptest.NewRecorder()
			tt.handler.ServeHTTP(w, tt.input)
			if diff := cmp.Diff(tt.expectedMIMEType, w.Header().Get("Content-Type")); diff != "" {
				t.Error(diff)
			}
			if diff := cmp.Diff(tt.expectedBody, w.Body.String()); diff != "" {
				t.Error(diff)
			}
		})
	}
}

var cssInputs = []any{
	[]string{"a", "b"},          // []string
	"c",                         // string
	templ.ConstantCSSClass("d"), // ConstantCSSClass
	templ.ComponentCSSClass{ID: "e", Class: ".e{color:red}"}, // ComponentCSSClass
	map[string]bool{"f": true, "ff": false},                  // map[string]bool
	templ.KV("g", true),                                      // KeyValue[string, bool]
	templ.KV("gg", false),                                    // KeyValue[string, bool]
	[]templ.KeyValue[string, bool]{
		templ.KV("h", true),
		templ.KV("hh", false),
	}, // []KeyValue[string, bool]
	templ.KV(templ.ConstantCSSClass("i"), true),   // KeyValue[CSSClass, bool]
	templ.KV(templ.ConstantCSSClass("ii"), false), // KeyValue[CSSClass, bool]
	templ.KV(templ.ComponentCSSClass{
		ID:    "j",
		Class: ".j{color:red}",
	}, true), // KeyValue[ComponentCSSClass, bool]
	templ.KV(templ.ComponentCSSClass{
		ID:    "jj",
		Class: ".jj{color:red}",
	}, false), // KeyValue[ComponentCSSClass, bool]
	templ.CSSClasses{templ.ConstantCSSClass("k")},                // CSSClasses
	func() templ.CSSClass { return templ.ConstantCSSClass("l") }, // func() CSSClass
	templ.CSSClass(templ.ConstantCSSClass("m")),                  // CSSClass
	customClass{name: "n"},                                       // CSSClass
	[]templ.CSSClass{customClass{name: "n"}},                     // []CSSClass
	templ.KV(templ.ConstantCSSClass("o"), true),                  // KeyValue[ConstantCSSClass, bool]
	[]templ.KeyValue[templ.ConstantCSSClass, bool]{
		templ.KV(templ.ConstantCSSClass("p"), true),
		templ.KV(templ.ConstantCSSClass("pp"), false),
	}, // []KeyValue[ConstantCSSClass, bool]
}

type customClass struct {
	name string
}

func (cc customClass) ClassName() string {
	return cc.name
}

func TestRenderCSS(t *testing.T) {
	c1 := templ.ComponentCSSClass{
		ID:    "c1",
		Class: ".c1{color:red}",
	}
	c2 := templ.ComponentCSSClass{
		ID:    "c2",
		Class: ".c2{color:blue}",
	}

	tests := []struct {
		name     string
		toIgnore []any
		toRender []any
		expected string
	}{
		{
			name:     "if none are ignored, everything is rendered",
			toIgnore: nil,
			toRender: []any{c1, c2},
			expected: `<style type="text/css">.c1{color:red}.c2{color:blue}</style>`,
		},
		{
			name: "if something outside the expected is ignored, if has no effect",
			toIgnore: []any{
				templ.ComponentCSSClass{
					ID:    "c3",
					Class: templ.SafeCSS(".c3{color:yellow}"),
				},
			},
			toRender: []any{c1, c2},
			expected: `<style type="text/css">.c1{color:red}.c2{color:blue}</style>`,
		},
		{
			name:     "if one is ignored, it's not rendered",
			toIgnore: []any{c1},
			toRender: []any{c1, c2},
			expected: `<style type="text/css">.c2{color:blue}</style>`,
		},
		{
			name: "if all are ignored, not even style tags are rendered",
			toIgnore: []any{
				c1,
				c2,
				templ.ComponentCSSClass{
					ID:    "c3",
					Class: templ.SafeCSS(".c3{color:yellow}"),
				},
			},
			toRender: []any{c1, c2},
			expected: ``,
		},
		{
			name:     "CSS classes are rendered",
			toIgnore: nil,
			toRender: cssInputs,
			expected: `<style type="text/css">.e{color:red}.j{color:red}</style>`,
		},
	}
	for _, tt := range tests {
		tt := tt
		t.Run(tt.name, func(t *testing.T) {
			ctx := context.Background()
			b := new(bytes.Buffer)

			// Render twice, reusing the same context so that there's a memory of which classes have been rendered.
			ctx = templ.InitializeContext(ctx)
			err := templ.RenderCSSItems(ctx, b, tt.toIgnore...)
			if err != nil {
				t.Fatalf("failed to render initial CSS: %v", err)
			}

			// Now render again to check that only the expected classes were rendered.
			b.Reset()
			err = templ.RenderCSSItems(ctx, b, tt.toRender...)
			if err != nil {
				t.Fatalf("failed to render CSS: %v", err)
			}

			if diff := cmp.Diff(tt.expected, b.String()); diff != "" {
				t.Error(diff)
			}
		})
	}
}

func TestRenderCSSItemsWithNonce(t *testing.T) {
	ctx := templ.WithNonce(context.Background(), "testnonce")
	b := new(bytes.Buffer)
	c := templ.ComponentCSSClass{
		ID:    "c1",
		Class: ".c1{color:red}",
	}
	err := templ.RenderCSSItems(ctx, b, c)
	if err != nil {
		t.Fatalf("failed to render CSS: %v", err)
	}
	actual := b.String()
	// Should include nonce attribute on <style> tag.
	expected := `<style type="text/css" nonce="testnonce">.c1{color:red}</style>`
	if actual != expected {
		t.Errorf("expected %q, got %q", expected, actual)
	}
}

func TestClassesFunction(t *testing.T) {
	tests := []struct {
		name     string
		input    []any
		expected string
	}{
		{
			name:     "constants are allowed",
			input:    []any{"a", "b", "c", "</style>"},
			expected: "a b c </style>",
		},
		{
			name:     "legacy CSS types are supported",
			input:    []any{"a", templ.SafeClass("b"), templ.Class("c")},
			expected: "a b c",
		},
		{
			name: "CSS components are included in the output",
			input: []any{
				templ.ComponentCSSClass{ID: "classA", Class: templ.SafeCSS(".classA{background-color:white;}")},
				templ.ComponentCSSClass{ID: "classB", Class: templ.SafeCSS(".classB{background-color:green;}")},
				"c",
			},
			expected: "classA classB c",
		},
		{
			name: "optional classes can be applied with expressions",
			input: []any{
				"a",
				templ.ComponentCSSClass{ID: "classA", Class: templ.SafeCSS(".classA{background-color:white;}")},
				templ.ComponentCSSClass{ID: "classB", Class: templ.SafeCSS(".classB{background-color:green;}")},
				"c",
				map[string]bool{
					"a":      false,
					"classA": false,
					"classB": false,
					"c":      true,
					"d":      false,
				},
			},
			expected: "c",
		},
		{
			name: "unknown types for classes get rendered as --templ-css-class-unknown-type",
			input: []any{
				123,
				map[string]string{"test": "no"},
				false,
				"c",
			},
			expected: "--templ-css-class-unknown-type c",
		},
		{
			name: "string arrays are supported",
			input: []any{
				[]string{"a", "b", "c", "</style>"},
				"d",
			},
			expected: "a b c </style> d",
		},
		{
			name: "strings are broken up",
			input: []any{
				"a </style>",
			},
			expected: "a </style>",
		},
		{
			name: "if a templ.CSSClasses is passed in, the nested CSSClasses are extracted",
			input: []any{
				templ.Classes(
					"a",
					templ.SafeClass("b"),
					templ.Class("c"),
					templ.ComponentCSSClass{
						ID:    "d",
						Class: "{}",
					},
				),
			},
			expected: "a b c d",
		},
		{
			name: "kv types can be used to show or hide classes",
			input: []any{
				"a",
				templ.KV("b", true),
				"c",
				templ.KV("c", false),
				templ.KV(templ.SafeClass("d"), true),
				templ.KV(templ.SafeClass("e"), false),
			},
			expected: "a b d",
		},
		{
			name: "an array of KV types can be used to show or hide classes",
			input: []any{
				"a",
				"c",
				[]templ.KeyValue[string, bool]{
					templ.KV("b", true),
					templ.KV("c", false),
					{"d", true},
				},
			},
			expected: "a b d",
		},
		{
			name: "the brackets on component CSS function calls can be elided",
			input: []any{
				func() templ.CSSClass {
					return templ.ComponentCSSClass{
						ID:    "a",
						Class: "",
					}
				},
			},
			expected: "a",
		},
	}
	for _, test := range tests {
		t.Run(test.name, func(t *testing.T) {
			actual := templ.Classes(test.input...).String()
			if actual != test.expected {
				t.Errorf("expected %q, got %q", test.expected, actual)
			}
		})
	}
}

type baseError struct {
	Value int
}

func (baseError) Error() string { return "base error" }

type nonMatchedError struct{}

func (nonMatchedError) Error() string { return "non matched error" }

func TestErrorWrapping(t *testing.T) {
	baseErr := baseError{
		Value: 1,
	}
	wrappedErr := templ.Error{Err: baseErr, Line: 1, Col: 2}
	t.Run("errors.Is() returns true for the base error", func(t *testing.T) {
		if !errors.Is(wrappedErr, baseErr) {
			t.Error("errors.Is() returned false for the base error")
		}
	})
	t.Run("errors.Is() returns false for a different error", func(t *testing.T) {
		if errors.Is(wrappedErr, errors.New("different error")) {
			t.Error("errors.Is() returned true for a different error")
		}
	})
	t.Run("errors.As() returns true for the base error", func(t *testing.T) {
		var err baseError
		if !errors.As(wrappedErr, &err) {
			t.Error("errors.As() returned false for the base error")
		}
		if err.Value != 1 {
			t.Errorf("errors.As() returned a different value: %v", err.Value)
		}
	})
	t.Run("errors.As() returns false for a different error", func(t *testing.T) {
		var err nonMatchedError
		if errors.As(wrappedErr, &err) {
			t.Error("errors.As() returned true for a different error")
		}
	})
}

func TestRawComponent(t *testing.T) {
	tests := []struct {
		name        string
		input       templ.Component
		expected    string
		expectedErr error
	}{
		{
			name:     "Raw content is not escaped",
			input:    templ.Raw("<div>Test &</div>"),
			expected: `<div>Test &</div>`,
		},
		{
			name:        "Raw will return errors first",
			input:       templ.Raw("", nil, errors.New("test error")),
			expected:    `<div>Test &</div>`,
			expectedErr: errors.New("test error"),
		},
		{
			name:     "Strings marked as safe are rendered without escaping",
			input:    templ.Raw(template.HTML("<div>")),
			expected: `<div>`,
		},
	}
	for _, tt := range tests {
		tt := tt
		t.Run(tt.name, func(t *testing.T) {
			b := new(bytes.Buffer)
			err := tt.input.Render(context.Background(), b)
			if tt.expectedErr != nil {
				expected := tt.expectedErr.Error()
				actual := fmt.Sprintf("%v", err)
				if actual != expected {
					t.Errorf("expected error %q, got %q", expected, actual)
				}
				return
			}
			if err != nil {
				t.Fatalf("failed to render content: %v", err)
			}
			if diff := cmp.Diff(tt.expected, b.String()); diff != "" {
				t.Error(diff)
			}
		})
	}
	t.Run("Raw does not require allocations", func(t *testing.T) {
		actualAllocs := testing.AllocsPerRun(4, func() {
			c := templ.Raw("<div>")
			if c == nil {
				t.Fatalf("unexpected nil value")
			}
		})
		if actualAllocs > 0 {
			t.Errorf("expected no allocs, got %v", actualAllocs)
		}
	})
}

var goTemplate = template.Must(template.New("example").Parse("<div>{{ . }}</div>"))

func TestGoHTMLComponents(t *testing.T) {
	t.Run("Go templates can be rendered as templ components", func(t *testing.T) {
		b := new(bytes.Buffer)
		err := templ.FromGoHTML(goTemplate, "Test &").Render(context.Background(), b)
		if err != nil {
			t.Fatalf("failed to render content: %v", err)
		}
		if diff := cmp.Diff("<div>Test &amp;</div>", b.String()); diff != "" {
			t.Error(diff)
		}
	})
	t.Run("templ components can be rendered in Go templates", func(t *testing.T) {
		b := new(bytes.Buffer)
		c := templ.ComponentFunc(func(ctx context.Context, w io.Writer) (err error) {
			_, err = io.WriteString(w, "<div>Unsanitized &</div>")
			return err
		})
		h, err := templ.ToGoHTML(context.Background(), c)
		if err != nil {
			t.Fatalf("failed to convert to Go HTML: %v", err)
		}
		if err = goTemplate.Execute(b, h); err != nil {
			t.Fatalf("failed to render content: %v", err)
		}
		if diff := cmp.Diff("<div><div>Unsanitized &</div></div>", b.String()); diff != "" {
			t.Error(diff)
		}
	})
	t.Run("errors in ToGoHTML are returned", func(t *testing.T) {
		expectedErr := errors.New("test error")
		c := templ.ComponentFunc(func(ctx context.Context, w io.Writer) (err error) {
			return expectedErr
		})
		_, err := templ.ToGoHTML(context.Background(), c)
		if err == nil {
			t.Fatalf("expected error, got nil")
		}
		if err != expectedErr {
			t.Fatalf("expected error %q, got %q", expectedErr, err)
		}
	})
	t.Run("FromGoHTML does not require allocations", func(t *testing.T) {
		actualAllocs := testing.AllocsPerRun(4, func() {
			c := templ.FromGoHTML(goTemplate, "test &")
			if c == nil {
				t.Fatalf("unexpected nil value")
			}
		})
		if actualAllocs > 0 {
			t.Errorf("expected no allocs, got %v", actualAllocs)
		}
	})
	t.Run("ToGoHTML requires one allocation", func(t *testing.T) {
		expected := "<div>Unsanitized &</div>"
		c := templ.ComponentFunc(func(ctx context.Context, w io.Writer) (err error) {
			_, err = io.WriteString(w, expected)
			return err
		})
		actualAllocs := testing.AllocsPerRun(4, func() {
			h, err := templ.ToGoHTML(context.Background(), c)
			if err != nil {
				t.Fatalf("failed to convert to Go HTML: %v", err)
			}
			if h != template.HTML(expected) {
				t.Fatalf("unexpected value")
			}
		})
		if actualAllocs > 1 {
			t.Errorf("expected 1 alloc, got %v", actualAllocs)
		}
	})
}

func TestNonce(t *testing.T) {
	ctx := context.Background()
	t.Run("returns empty string if not set", func(t *testing.T) {
		actual := templ.GetNonce(ctx)
		if actual != "" {
			t.Errorf("expected empty string got %q", actual)
		}
	})
	t.Run("returns value if one has been set", func(t *testing.T) {
		expected := "abc123"
		ctx := templ.WithNonce(context.Background(), expected)
		actual := templ.GetNonce(ctx)
		if actual != expected {
			t.Errorf("expected %q got %q", expected, actual)
		}
	})
}

<<<<<<< HEAD
func TestStringable(t *testing.T) {
	tests := []struct {
		name     string
		input    any
		expected string
	}{
		{
			name:     "string",
			input:    "test stringable",
			expected: "test stringable",
		},
		{
			name:     "int",
			input:    42,
			expected: "42",
=======
func TestRenderAttributes(t *testing.T) {
	tests := []struct {
		name       string
		attributes templ.Attributes
		expected   string
	}{
		{
			name: "string attributes are rendered",
			attributes: templ.Attributes{
				"class": "test-class",
				"id":    "test-id",
			},
			expected: ` class="test-class" id="test-id"`,
		},
		{
			name: "integer types are rendered as strings",
			attributes: templ.Attributes{
				"int":   42,
				"int8":  int8(8),
				"int16": int16(16),
				"int32": int32(32),
				"int64": int64(64),
			},
			expected: ` int="42" int16="16" int32="32" int64="64" int8="8"`,
		},
		{
			name: "unsigned integer types are rendered as strings",
			attributes: templ.Attributes{
				"uint":    uint(42),
				"uint8":   uint8(8),
				"uint16":  uint16(16),
				"uint32":  uint32(32),
				"uint64":  uint64(64),
				"uintptr": uintptr(100),
			},
			expected: ` uint="42" uint16="16" uint32="32" uint64="64" uint8="8" uintptr="100"`,
		},
		{
			name: "float types are rendered as strings",
			attributes: templ.Attributes{
				"float32": float32(3.14),
				"float64": float64(2.718),
			},
			expected: ` float32="3.14" float64="2.718"`,
		},
		{
			name: "complex types are rendered as strings",
			attributes: templ.Attributes{
				"complex64":  complex64(1 + 2i),
				"complex128": complex128(3 + 4i),
			},
			expected: ` complex128="(3+4i)" complex64="(1+2i)"`,
		},
		{
			name: "boolean attributes are rendered correctly",
			attributes: templ.Attributes{
				"checked":  true,
				"disabled": false,
			},
			expected: ` checked`,
		},
		{
			name: "mixed types are rendered correctly",
			attributes: templ.Attributes{
				"class":  "button",
				"value":  42,
				"width":  float64(100.5),
				"hidden": false,
				"active": true,
			},
			expected: ` active class="button" value="42" width="100.5"`,
		},
		{
			name: "nil pointer attributes are not rendered",
			attributes: templ.Attributes{
				"optional": (*string)(nil),
				"visible":  (*bool)(nil),
			},
			expected: ``,
		},
		{
			name: "non-nil pointer attributes are rendered",
			attributes: templ.Attributes{
				"title":   ptr("test title"),
				"enabled": ptr(true),
			},
			expected: ` enabled title="test title"`,
		},
		{
			name: "numeric pointer types are rendered as strings",
			attributes: templ.Attributes{
				"int-ptr":        ptr(42),
				"int8-ptr":       ptr(int8(8)),
				"int16-ptr":      ptr(int16(16)),
				"int32-ptr":      ptr(int32(32)),
				"int64-ptr":      ptr(int64(64)),
				"uint-ptr":       ptr(uint(42)),
				"uint8-ptr":      ptr(uint8(8)),
				"uint16-ptr":     ptr(uint16(16)),
				"uint32-ptr":     ptr(uint32(32)),
				"uint64-ptr":     ptr(uint64(64)),
				"uintptr-ptr":    ptr(uintptr(100)),
				"float32-ptr":    ptr(float32(3.14)),
				"float64-ptr":    ptr(float64(2.718)),
				"complex64-ptr":  ptr(complex64(1 + 2i)),
				"complex128-ptr": ptr(complex128(3 + 4i)),
			},
			expected: ` complex128-ptr="(3+4i)" complex64-ptr="(1+2i)" float32-ptr="3.14" float64-ptr="2.718" int-ptr="42" int16-ptr="16" int32-ptr="32" int64-ptr="64" int8-ptr="8" uint-ptr="42" uint16-ptr="16" uint32-ptr="32" uint64-ptr="64" uint8-ptr="8" uintptr-ptr="100"`,
		},
		{
			name: "nil numeric pointer attributes are not rendered",
			attributes: templ.Attributes{
				"int-ptr":       (*int)(nil),
				"float32-ptr":   (*float32)(nil),
				"complex64-ptr": (*complex64)(nil),
			},
			expected: ``,
		},
		{
			name: "KeyValue[string, bool] attributes are rendered correctly",
			attributes: templ.Attributes{
				"data-value":  templ.KV("test-string", true),
				"data-hidden": templ.KV("ignored", false),
			},
			expected: ` data-value="test-string"`,
		},
		{
			name: "KeyValue[bool, bool] attributes are rendered correctly",
			attributes: templ.Attributes{
				"checked":  templ.KV(true, true),
				"disabled": templ.KV(false, true),
				"hidden":   templ.KV(true, false),
			},
			expected: ` checked`,
		},
		{
			name: "function bool attributes are rendered correctly",
			attributes: templ.Attributes{
				"enabled": func() bool { return true },
				"hidden":  func() bool { return false },
			},
			expected: ` enabled`,
		},
		{
			name: "mixed KeyValue and function attributes",
			attributes: templ.Attributes{
				"data-name": templ.KV("value", true),
				"active":    templ.KV(true, true),
				"dynamic":   func() bool { return true },
				"ignored":   templ.KV("ignored", false),
			},
			expected: ` active data-name="value" dynamic`,
>>>>>>> 73832bd2
		},
	}
	for _, tt := range tests {
		t.Run(tt.name, func(t *testing.T) {
<<<<<<< HEAD
			var c templ.Component
			switch v := tt.input.(type) {
			case string:
				c = templ.Stringable(v)
			case int:
				c = templ.Stringable(v)
			}
			var buf strings.Builder
			if err := c.Render(context.Background(), &buf); err != nil {
				t.Fatalf("failed to render Stringable: %v", err)
			}
		})
	}
=======
			t.Parallel()
			var buf bytes.Buffer
			err := templ.RenderAttributes(context.Background(), &buf, tt.attributes)
			if err != nil {
				t.Fatalf("RenderAttributes failed: %v", err)
			}

			actual := buf.String()
			if actual != tt.expected {
				t.Errorf("expected %q, got %q", tt.expected, actual)
			}
		})
	}
}

func ptr[T any](x T) *T {
	return &x
>>>>>>> 73832bd2
}<|MERGE_RESOLUTION|>--- conflicted
+++ resolved
@@ -614,7 +614,6 @@
 	})
 }
 
-<<<<<<< HEAD
 func TestStringable(t *testing.T) {
 	tests := []struct {
 		name     string
@@ -630,7 +629,25 @@
 			name:     "int",
 			input:    42,
 			expected: "42",
-=======
+		},
+	}
+	for _, tt := range tests {
+		t.Run(tt.name, func(t *testing.T) {
+			var c templ.Component
+			switch v := tt.input.(type) {
+			case string:
+				c = templ.Stringable(v)
+			case int:
+				c = templ.Stringable(v)
+			}
+			var buf strings.Builder
+			if err := c.Render(context.Background(), &buf); err != nil {
+				t.Fatalf("failed to render Stringable: %v", err)
+			}
+		})
+	}
+}
+
 func TestRenderAttributes(t *testing.T) {
 	tests := []struct {
 		name       string
@@ -783,26 +800,10 @@
 				"ignored":   templ.KV("ignored", false),
 			},
 			expected: ` active data-name="value" dynamic`,
->>>>>>> 73832bd2
 		},
 	}
 	for _, tt := range tests {
 		t.Run(tt.name, func(t *testing.T) {
-<<<<<<< HEAD
-			var c templ.Component
-			switch v := tt.input.(type) {
-			case string:
-				c = templ.Stringable(v)
-			case int:
-				c = templ.Stringable(v)
-			}
-			var buf strings.Builder
-			if err := c.Render(context.Background(), &buf); err != nil {
-				t.Fatalf("failed to render Stringable: %v", err)
-			}
-		})
-	}
-=======
 			t.Parallel()
 			var buf bytes.Buffer
 			err := templ.RenderAttributes(context.Background(), &buf, tt.attributes)
@@ -820,5 +821,4 @@
 
 func ptr[T any](x T) *T {
 	return &x
->>>>>>> 73832bd2
 }